--- conflicted
+++ resolved
@@ -3,14 +3,8 @@
 use super::super::super::byteorder::{BigEndian, ByteOrder};
 use super::super::super::openssl::hash::{Hasher, MessageDigest};
 use super::ecc_curve::ECCCurve;
-<<<<<<< HEAD
-use super::packet::{KeyVersion, PublicKeyAlgorithm, StringToKeyType, SymmetricKeyAlgorithm};
-use errors::Result;
-use packet::tags::privkey::rsa_private_params;
-=======
 use super::packet::Tag::{PublicKey, SecretKey};
 use super::packet::{KeyVersion, Packet, PublicKeyAlgorithm, Version};
->>>>>>> 9d68ed5f
 
 /// Represents a single private key packet.
 #[derive(Debug, PartialEq, Eq, Clone)]
@@ -287,36 +281,6 @@
             self.from_plaintext(self.private_params.data.as_slice())
         }?;
 
-<<<<<<< HEAD
-        work(&decrypted)
-    }
-
-    fn from_ciphertext<'a>(
-        &self,
-        _pw: fn() -> &'a str,
-        _ciphertext: &[u8],
-    ) -> Result<PrivateParams> {
-        match self.algorithm {
-            PublicKeyAlgorithm::RSA
-            | PublicKeyAlgorithm::RSAEncrypt
-            | PublicKeyAlgorithm::RSASign => {
-                unimplemented!("implement me");
-            }
-            PublicKeyAlgorithm::DSA => {
-                unimplemented!("implement me");
-            }
-            PublicKeyAlgorithm::ECDH => {
-                unimplemented!("implement me");
-            }
-            PublicKeyAlgorithm::ECDSA => {
-                unimplemented!("implement me");
-            }
-            PublicKeyAlgorithm::EdDSA => {
-                unimplemented!("implement me");
-            }
-            PublicKeyAlgorithm::Elgamal => {
-                unimplemented!("implement me");
-=======
 macro_rules! key {
     ($name:ident, $pub:ident, $priv:ident) => {
         #[derive(Debug, Clone, PartialEq, Eq)]
@@ -344,7 +308,6 @@
                     private_params: None,
                     _marker: ::std::marker::PhantomData,
                 }
->>>>>>> 9d68ed5f
             }
             _ => panic!("unsupported algoritm: {:?}", self.algorithm),
         }
@@ -357,24 +320,6 @@
             | PublicKeyAlgorithm::RSASign => {
                 let (_, (d, p, q, u)) = rsa_private_params(plaintext)?;
 
-<<<<<<< HEAD
-                Ok(PrivateParams::RSA { d, p, q, u })
-            }
-            PublicKeyAlgorithm::DSA => {
-                unimplemented!("implement me");
-            }
-            PublicKeyAlgorithm::ECDH => {
-                unimplemented!("implement me");
-            }
-            PublicKeyAlgorithm::ECDSA => {
-                unimplemented!("implement me");
-            }
-            PublicKeyAlgorithm::EdDSA => {
-                unimplemented!("implement me");
-            }
-            PublicKeyAlgorithm::Elgamal => {
-                unimplemented!("implement me");
-=======
         impl $name<Private> {
             pub fn new(
                 version: KeyVersion,
@@ -391,7 +336,6 @@
                     private_params: Some(priv_params),
                     _marker: ::std::marker::PhantomData,
                 }
->>>>>>> 9d68ed5f
             }
             _ => panic!("unsupported algoritm: {:?}", self.algorithm),
         }
@@ -421,11 +365,6 @@
                 self.created_at
             }
 
-<<<<<<< HEAD
-            pub fn expiration(&self) -> Option<u16> {
-                self.expiration
-            }
-=======
 key!(RSA, RSAPublicParams, RSAPrivateParams);
 #[derive(Debug, Clone, PartialEq, Eq)]
 pub struct RSAPublicParams {
@@ -445,7 +384,6 @@
 }
 #[derive(Debug, Clone, PartialEq, Eq)]
 pub struct DSAPrivateParams {}
->>>>>>> 9d68ed5f
 
             pub fn public_params(&self) -> &PublicParams {
                 &self.public_params
