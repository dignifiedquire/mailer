--- conflicted
+++ resolved
@@ -1,20 +1,10 @@
 use enum_primitive::FromPrimitive;
-<<<<<<< HEAD
-use nom::{be_u8, be_u16, be_u32, self};
-
-use packet::types::{KeyVersion, PublicKeyAlgorithm, SymmetricKeyAlgorithm, StringToKeyType};
-use packet::types::ecc_curve::ecc_curve_from_oid;
-use packet::types::key::*;
-use composed;
-use util::{mpi, rest_len};
-=======
 use nom::{be_u16, be_u32, be_u8};
 
 use packet::types::ecc_curve::ecc_curve_from_oid;
 use packet::types::key::*;
 use packet::types::{KeyVersion, PublicKeyAlgorithm};
 use util::mpi;
->>>>>>> 9d68ed5f
 
 // Ref: https://tools.ietf.org/html/rfc6637#section-9
 named!(ecdsa<(PublicParams, EncryptedPrivateParams)>, do_parse!(
@@ -133,13 +123,8 @@
         })
 ));
 
-<<<<<<< HEAD
-named_args!(key_from_fields<'a>(typ: &'a PublicKeyAlgorithm) <(PublicParams, EncryptedPrivateParams)>, switch!(
-    value!(&typ), 
-=======
 named_args!(key_from_fields<'a>(typ: PublicKeyAlgorithm, ver: &'a KeyVersion) <Key<Private>>, switch!(
     value!(&typ),
->>>>>>> 9d68ed5f
     &PublicKeyAlgorithm::RSA        |
     &PublicKeyAlgorithm::RSAEncrypt |
     &PublicKeyAlgorithm::RSASign    => call!(rsa)     |
@@ -147,13 +132,8 @@
     &PublicKeyAlgorithm::ECDSA      => call!(ecdsa)   |
     &PublicKeyAlgorithm::ECDH       => call!(ecdh)    |
     &PublicKeyAlgorithm::Elgamal    |
-<<<<<<< HEAD
-    &PublicKeyAlgorithm::ElgamalSign => call!(elgamal)
-    // &PublicKeyAlgorithm::DiffieHellman => 
-=======
     &PublicKeyAlgorithm::ElgamalSign => call!(elgamal, &typ, ver)
     // &PublicKeyAlgorithm::DiffieHellman =>
->>>>>>> 9d68ed5f
 ));
 
 named_args!(new_private_key_parser<'a>(key_ver: &'a KeyVersion) <PrivateKey>, do_parse!(
@@ -175,19 +155,11 @@
 /// Ref: https://tpools.ietf.org/html/rfc4880.html#section-5.5.1.3
 named!(pub parser<PrivateKey>, do_parse!(
           key_ver: map_opt!(be_u8, KeyVersion::from_u8)
-<<<<<<< HEAD
-    >>    key: switch!(value!(&key_ver), 
-                       &KeyVersion::V2 => call!(old_private_key_parser, &key_ver) |
-                       &KeyVersion::V3 => call!(old_private_key_parser, &key_ver) |
-                       &KeyVersion::V4 => call!(new_private_key_parser, &key_ver)
-                   ) 
-=======
     >>    key: switch!(value!(&key_ver),
                        &KeyVersion::V2 => call!(old_public_key_parser, &key_ver) |
                        &KeyVersion::V3 => call!(old_public_key_parser, &key_ver) |
                        &KeyVersion::V4 => call!(new_public_key_parser, &key_ver)
                    )
->>>>>>> 9d68ed5f
     >> (key)
 ));
 
